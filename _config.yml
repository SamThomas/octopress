# ----------------------- #
#      Main Configs       #
# ----------------------- #

<<<<<<< HEAD
url: http://octopress.org
=======
url: http://octopress.github.com
>>>>>>> f698e853
title: Octopress
subtitle: A blogging framework for hackers.
author: Brandon Mathis
simple_search: http://google.com/search
description:

# Default date format is "ordinal" (resulting in "July 22nd 2007")
# You can customize the format as defined in
# http://www.ruby-doc.org/core-1.9.2/Time.html#method-i-strftime
# Additionally, %o will give you the ordinal representation of the day
date_format: "ordinal"

# RSS / Email (optional) subscription links (change if using something like Feedburner)
subscribe_rss: /atom.xml
subscribe_email:
# RSS feeds can list your email address if you like
email: brandon@imathis.com

# ----------------------- #
#    Jekyll & Plugins     #
# ----------------------- #

# If publishing to a subdirectory as in http://site.com/project set 'root: /project'
root: /
permalink: /blog/:year/:month/:day/:title/
source: source
destination: public
plugins: plugins
code_dir: downloads/code
category_dir: blog/categories
category_title_prefix: "Category: "
markdown: rdiscount
pygments: false # default python pygments have been replaced by pygments.rb

paginate: 10          # Posts per page on the blog index
pagination_dir: blog  # Directory base for pagination URLs eg. /blog/page/2/
recent_posts: 5       # Posts in the sidebar Recent Posts section
excerpt_link: "Read on &rarr;"  # "Continue reading" link text at the bottom of excerpted articles

titlecase: true       # Converts page and post titles to titlecase

# list each of the sidebar modules you want to include, in the order you want them to appear.
# To add custom asides, create files in /source/_includes/custom/asides/ and add them to the list like 'custom/asides/custom_aside_name.html'
default_asides: [asides/recent_posts.html, asides/github.html, asides/twitter.html, asides/delicious.html, asides/pinboard.html, asides/googleplus.html]

# Each layout uses the default asides, but they can have their own asides instead. Simply uncomment the lines below
# and add an array with the asides you want to use.
blog_index_asides: [asides/twitter.html, asides/delicious.html, asides/pinboard.html]
# post_asides:
# page_asides:

# ----------------------- #
#   3rd Party Settings    #
# ----------------------- #

# Github repositories
github_user:
github_repo_count: 0
github_show_profile_link: true
github_skip_forks: true

# Twitter
twitter_user: octopress
twitter_tweet_count: 4
twitter_show_replies: false
twitter_follow_button: true
twitter_show_follower_count: false
twitter_tweet_button: true

# Google +1
google_plus_one: false
google_plus_one_size: medium

# Google Plus Profile
# Hidden: No visible button, just add author information to search results
googleplus_user:
googleplus_hidden: false

# Pinboard
pinboard_user:
pinboard_count: 4

# Delicious
delicious_user:
delicious_count: 3

# Disqus Comments
disqus_short_name: octopress
disqus_show_comment_count: false

# Google Analytics
google_analytics_tracking_id: UA-10876422-2

# Facebook Like
facebook_like: false<|MERGE_RESOLUTION|>--- conflicted
+++ resolved
@@ -2,11 +2,7 @@
 #      Main Configs       #
 # ----------------------- #
 
-<<<<<<< HEAD
-url: http://octopress.org
-=======
 url: http://octopress.github.com
->>>>>>> f698e853
 title: Octopress
 subtitle: A blogging framework for hackers.
 author: Brandon Mathis
