--- conflicted
+++ resolved
@@ -33,13 +33,7 @@
     def render(context)
       output = super
       if output =~ /\{"\s*(.+?)\s*"\}/m
-<<<<<<< HEAD
-        #@quote = $1
         @quote = RubyPants.new($1).to_html
-        #@quote = CGI.escape($1)
-=======
-        @quote = RubyPants.new($1).to_html
->>>>>>> e53b26ad
         "<span class='pullquote-#{@align}' data-pullquote='#{@quote}'>#{output.gsub(/\{"\s*|\s*"\}/, '')}</span>"
       else
         return "Surround your pullquote like this {\" text to be quoted \"}"
