--- conflicted
+++ resolved
@@ -13,75 +13,6 @@
     path = File.join(PYGMENTS_CACHE_DIR, "#{lang}-#{Digest::MD5.hexdigest(code)}.html") if defined?(PYGMENTS_CACHE_DIR)
     if File.exist?(path)
       highlighted_code = File.read(path)
-<<<<<<< HEAD
-    else
-      #highlighted_code = Albino.new(code, lang, :html)
-      highlighted_code = Pygments.highlight(code, :lexer => lang, :formatter => 'html', :options => {:encoding => 'utf-8'}) 
-      File.open(path, 'w') {|f| f.print(highlighted_code) } if path
-    end
-    highlighted_code.to_s
-  rescue 
-    puts $!,$@
-  end
-
-  def highlight(code, lang, options = {})
-    lang = 'ruby' if lang == 'ru'
-    lang = 'objc' if lang == 'm'
-    lang = 'perl' if lang == 'pl'
-    lang = 'yaml' if lang == 'yml'
-    lang = 'coffeescript' if lang == 'coffee'
-    lang = 'plain' if lang == '' or lang.nil?
-
-    caption = options[:caption]    || nil
-    url     = options[:url]        || nil
-    anchor  = options[:anchor]     || nil
-    wrap    = options[:wrap]       || true
-    linenos = options[:linenos]
-    start   = options[:start]
-
-    if lang == 'plain'
-      # Escape html tags
-      code = code.gsub('<','&lt;').gsub('>','&gt;')
-    elsif lang.include? "-raw"
-      output  = "``` #{$1.sub('-raw', '')}\n"
-      output += code
-      output += "\n```\n"
-    else
-      code = pygments(code, lang).match(/<pre>(.+)<\/pre>/m)[1].gsub(/ *$/, '') #strip out divs <div class="highlight">
-    end
-
-    code = tableize_code(code, lang, { linenos: linenos, start: start })
-    caption = captionize(caption, url, anchor) if caption
-
-    figure = "<figure class='code'>#{caption}#{code}</figure>"
-    figure = safe_wrap(figure) if wrap
-    figure
-  end
-
-  def captionize (caption, url, anchor)
-    figcaption  = "<figcaption><span>#{caption}</span>"
-    figcaption += "<a href='#{url}' title='Download code'> #{anchor || 'link'}</a>" if url
-    figcaption += "</figcaption>"
-  end
-
-  def tableize_code (code, lang, options = {})
-    start = options[:start]
-    lines = options[:linenos] || true
-    table = "<div class='highlight'><table>"
-    table += number_lines(start, code.lines.count) if lines
-    table += "<td class='code'><pre><code class='#{lang}'>"
-    table += code.gsub /^((.+)?(\n?))/, '<span class=\'line\'>\1</span>'
-    table +="</code></pre></td></tr></table></div>"
-  end
-
-  def number_lines (start, count)
-    start ||= 1
-    lines = "<td class='gutter'><pre class='line-numbers'>"
-    count.times do |index|
-      lines += "<span class='line-number'>#{index + start}</span>\n"
-    end
-    lines += "</pre></td>"
-=======
     else
       #highlighted_code = Albino.new(code, lang, :html)
       highlighted_code = Pygments.highlight(code, :lexer => lang, :formatter => 'html', :options => {:encoding => 'utf-8'}) 
@@ -234,6 +165,5 @@
   end
   def replace_range (input)
     input.sub(/\s*range:\d+,\d+/i,'')
->>>>>>> b867b087
   end
 end