// JSON-P Twitter fetcher for Octopress
<<<<<<< HEAD
// (c) Brandon Mathis // MIT Lisence
=======
// (c) Brandon Mathis // MIT License
>>>>>>> e220fcc6

/* Sky Slavin, Ludopoli. MIT license.  * based on JavaScript Pretty Date * Copyright (c) 2008 John Resig (jquery.com) * Licensed under the MIT license.  */
function prettyDate(time) {
  if (navigator.appName === 'Microsoft Internet Explorer') {
    return "<span>&infin;</span>"; // because IE date parsing isn't fun.
  }
  var say = {
    just_now:    " now",
    minute_ago:  "1m",
    minutes_ago: "m",
    hour_ago:    "1h",
    hours_ago:   "h",
    yesterday:   "1d",
    days_ago:    "d",
    last_week:   "1w",
    weeks_ago:   "w"
  };

  var current_date = new Date(),
      current_date_time = current_date.getTime(),
      current_date_full = current_date_time + (1 * 60000),
      date = new Date(time),
      diff = ((current_date_full - date.getTime()) / 1000),
      day_diff = Math.floor(diff / 86400);

  if (isNaN(day_diff) || day_diff < 0) { return "<span>&infin;</span>"; }

  return day_diff === 0 && (
    diff < 60 && say.just_now ||
    diff < 120 && say.minute_ago ||
    diff < 3600 && Math.floor(diff / 60) + say.minutes_ago ||
    diff < 7200 && say.hour_ago ||
    diff < 86400 && Math.floor(diff / 3600) + say.hours_ago) ||
    day_diff === 1 && say.yesterday ||
    day_diff < 7 && day_diff + say.days_ago ||
    day_diff === 7 && say.last_week ||
    day_diff > 7 && Math.ceil(day_diff / 7) + say.weeks_ago;
}

function linkifyTweet(text, url) {
  // Linkify urls, usernames, hashtags
  text = text.replace(/(https?:\/\/)([\w\-:;?&=+.%#\/]+)/gi, '<a href="$1$2">$2</a>')
    .replace(/(^|\W)@(\w+)/g, '$1<a href="http://twitter.com/$2">@$2</a>')
    .replace(/(^|\W)#(\w+)/g, '$1<a href="http://search.twitter.com/search?q=%23$2">#$2</a>');

  // Use twitter's api to replace t.co shortened urls with expanded ones.
  for (var u in url) {
    if(url[u].expanded_url != null){
<<<<<<< HEAD
      var shortUrl = new RegExp( url[u].url.replace(/https?:\/\//, ''), 'g');
      text = text.replace(shortUrl, url[u].display_url);
=======
      var shortUrl = new RegExp(url[u].url, 'g');
      text = text.replace(shortUrl, url[u].expanded_url);
      var shortUrl = new RegExp(">"+(url[u].url.replace(/https?:\/\//, '')), 'g');
      text = text.replace(shortUrl, ">"+url[u].display_url);
>>>>>>> e220fcc6
    }
  }
  return text
}

function showTwitterFeed(tweets, twitter_user) {
  var timeline = document.getElementById('tweets'),
      content = '';

  for (var t in tweets) {
    content += '<li>'+'<p>'+'<a href="http://twitter.com/'+twitter_user+'/status/'+tweets[t].id_str+'">'+prettyDate(tweets[t].created_at)+'</a>'+linkifyTweet(tweets[t].text.replace(/\n/g, '<br>'), tweets[t].entities.urls)+'</p>'+'</li>';
  }
  timeline.innerHTML = content;
}

function getTwitterFeed(user, count, replies) {
  count = parseInt(count, 10);
  $.ajax({
      url: "http://api.twitter.com/1/statuses/user_timeline/" + user + ".json?trim_user=true&count=" + (count + 20) + "&include_entities=1&exclude_replies=" + (replies ? "0" : "1") + "&callback=?"
    , type: 'jsonp'
    , error: function (err) { $('#tweets li.loading').addClass('error').text("Twitter's busted"); }
    , success: function(data) { showTwitterFeed(data.slice(0, count), user); }
  })
}<|MERGE_RESOLUTION|>--- conflicted
+++ resolved
@@ -1,9 +1,5 @@
 // JSON-P Twitter fetcher for Octopress
-<<<<<<< HEAD
-// (c) Brandon Mathis // MIT Lisence
-=======
 // (c) Brandon Mathis // MIT License
->>>>>>> e220fcc6
 
 /* Sky Slavin, Ludopoli. MIT license.  * based on JavaScript Pretty Date * Copyright (c) 2008 John Resig (jquery.com) * Licensed under the MIT license.  */
 function prettyDate(time) {
@@ -52,15 +48,10 @@
   // Use twitter's api to replace t.co shortened urls with expanded ones.
   for (var u in url) {
     if(url[u].expanded_url != null){
-<<<<<<< HEAD
-      var shortUrl = new RegExp( url[u].url.replace(/https?:\/\//, ''), 'g');
-      text = text.replace(shortUrl, url[u].display_url);
-=======
       var shortUrl = new RegExp(url[u].url, 'g');
       text = text.replace(shortUrl, url[u].expanded_url);
       var shortUrl = new RegExp(">"+(url[u].url.replace(/https?:\/\//, '')), 'g');
       text = text.replace(shortUrl, ">"+url[u].display_url);
->>>>>>> e220fcc6
     }
   }
   return text
