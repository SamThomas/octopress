require "rubygems"
require "bundler/setup"
require "stringex"

## -- Rsync Deploy config -- ##
# Be sure your public key is listed in your server's ~/.ssh/authorized_keys file
<<<<<<< HEAD
ssh_user       = "mathisweb@octopress.org"
document_root  = "~/octopress.org/"
=======
ssh_user       = "user@domain.com"
ssh_port       = "22"
document_root  = "~/website.com/"
>>>>>>> ab62bb93
deploy_default = "rsync"

# This will be configured for you when you run config_deploy
deploy_branch  = "gh-pages"

## -- Misc Configs -- ##

public_dir      = "public"    # compiled site directory
source_dir      = "source"    # source file directory
blog_index_dir  = 'source'    # directory for your blog's index page (if you put your index in source/blog/index.html, set this to 'source/blog')
deploy_dir      = "_deploy"   # deploy directory (for Github pages deployment)
stash_dir       = "_stash"    # directory to stash posts for speedy generation
posts_dir       = "_posts"    # directory for blog files
themes_dir      = ".themes"   # directory for blog files
new_post_ext    = "markdown"  # default new post file extension when using the new_post task
new_page_ext    = "markdown"  # default new page file extension when using the new_page task
server_port     = "4000"      # port for preview server eg. localhost:4000


desc "Initial setup for Octopress: copies the default theme into the path of Jekyll's generator. Rake install defaults to rake install[classic] to install a different theme run rake install[some_theme_name]"
task :install, :theme do |t, args|
  if File.directory?(source_dir) || File.directory?("sass")
    abort("rake aborted!") if ask("A theme is already installed, proceeding will overwrite existing files. Are you sure?", ['y', 'n']) == 'n'
  end
  # copy theme into working Jekyll directories
  theme = args.theme || 'classic'
  puts "## Copying "+theme+" theme into ./#{source_dir} and ./sass"
  mkdir_p source_dir
  cp_r "#{themes_dir}/#{theme}/source/.", source_dir
  mkdir_p "sass"
  cp_r "#{themes_dir}/#{theme}/sass/.", "sass"
  mkdir_p "#{source_dir}/#{posts_dir}"
  mkdir_p public_dir
end

#######################
# Working with Jekyll #
#######################

desc "Generate jekyll site"
task :generate do
  raise "### You haven't set anything up yet. First run `rake install` to set up an Octopress theme." unless File.directory?(source_dir)
  puts "## Generating Site with Jekyll"
  system "jekyll"
end

desc "Watch the site and regenerate when it changes"
task :watch do
  raise "### You haven't set anything up yet. First run `rake install` to set up an Octopress theme." unless File.directory?(source_dir)
  puts "Starting to watch source with Jekyll and Compass."
  jekyllPid = Process.spawn("jekyll --auto")
  compassPid = Process.spawn("compass watch")

  trap("INT") {
    [jekyllPid, compassPid].each { |pid| Process.kill(9, pid) rescue Errno::ESRCH }
    exit 0
  }

  [jekyllPid, compassPid].each { |pid| Process.wait(pid) }
end

desc "preview the site in a web browser"
task :preview do
  raise "### You haven't set anything up yet. First run `rake install` to set up an Octopress theme." unless File.directory?(source_dir)
  puts "Starting to watch source with Jekyll and Compass. Starting Rack on port #{server_port}"
  jekyllPid = Process.spawn("jekyll --auto")
  compassPid = Process.spawn("compass watch")
  rackupPid = Process.spawn("rackup --port #{server_port}")

  trap("INT") {
    [jekyllPid, compassPid, rackupPid].each { |pid| Process.kill(9, pid) rescue Errno::ESRCH }
    exit 0
  }

  [jekyllPid, compassPid, rackupPid].each { |pid| Process.wait(pid) }
end

# usage rake new_post[my-new-post] or rake new_post['my new post'] or rake new_post (defaults to "new-post")
desc "Begin a new post in #{source_dir}/#{posts_dir}"
task :new_post, :title do |t, args|
  raise "### You haven't set anything up yet. First run `rake install` to set up an Octopress theme." unless File.directory?(source_dir)
  require './plugins/titlecase.rb'
  mkdir_p "#{source_dir}/#{posts_dir}"
  args.with_defaults(:title => 'new-post')
  title = args.title
  filename = "#{source_dir}/#{posts_dir}/#{Time.now.strftime('%Y-%m-%d')}-#{title.to_url}.#{new_post_ext}"
  if File.exist?(filename)
    abort("rake aborted!") if ask("#{filename} already exists. Do you want to overwrite?", ['y', 'n']) == 'n'
  end
  puts "Creating new post: #{filename}"
  open(filename, 'w') do |post|
    system "mkdir -p #{source_dir}/#{posts_dir}/";
    post.puts "---"
    post.puts "layout: post"
    post.puts "title: \"#{title.gsub(/&/,'&amp;').titlecase}\""
    post.puts "date: #{Time.now.strftime('%Y-%m-%d %H:%M')}"
    post.puts "comments: true"
    post.puts "categories: "
    post.puts "---"
  end
end

# usage rake new_page[my-new-page] or rake new_page[my-new-page.html] or rake new_page (defaults to "new-page.markdown")
desc "Create a new page in #{source_dir}/(filename)/index.#{new_page_ext}"
task :new_page, :filename do |t, args|
  raise "### You haven't set anything up yet. First run `rake install` to set up an Octopress theme." unless File.directory?(source_dir)
  require './plugins/titlecase.rb'
  args.with_defaults(:filename => 'new-page')
  page_dir = source_dir
  if args.filename =~ /(^.+\/)?([\w_-]+)(\.)?(.+)?/
    page_dir += $4 ? "/#{$1}" : "/#{$1}#{$2}/"
    name = $4 ? $2 : "index"
    extension = $4 || "#{new_page_ext}"
    filename = "#{name}.#{extension}"
    mkdir_p page_dir
    file = page_dir + filename
    if File.exist?(file)
      abort("rake aborted!") if ask("#{file} already exists. Do you want to overwrite?", ['y', 'n']) == 'n'
    end
    puts "Creating new page: #{file}"
    open(file, 'w') do |page|
      page.puts "---"
      page.puts "layout: page"
      page.puts "title: \"#{$2.gsub(/[-_]/, ' ').titlecase}\""
      page.puts "date: #{Time.now.strftime('%Y-%m-%d %H:%M')}"
      page.puts "comments: true"
      page.puts "sharing: true"
      page.puts "footer: true"
      page.puts "---"
    end
  else
    puts "Syntax error: #{args.filename} contains unsupported characters"
  end
end

# usage rake isolate[my-post]
desc "Move all other posts than the one currently being worked on to a temporary stash location (stash) so regenerating the site happens much quicker."
task :isolate, :filename do |t, args|
  stash_dir = "#{source_dir}/#{stash_dir}"
  FileUtils.mkdir(stash_dir) unless File.exist?(stash_dir)
  Dir.glob("#{source_dir}/#{posts_dir}/*.*") do |post|
    FileUtils.mv post, stash_dir unless post.include?(args.filename)
  end
end

desc "Move all stashed posts back into the posts directory, ready for site generation."
task :integrate do
  FileUtils.mv Dir.glob("#{source_dir}/#{stash_dir}/*.*"), "#{source_dir}/#{posts_dir}/"
end

desc "Clean out caches: .pygments-cache, .gist-cache, .sass-cache"
task :clean do
  rm_rf [".pygments-cache/**", ".gist-cache/**", ".sass-cache/**", "source/stylesheets/screen.css"]
end

desc "Move sass to sass.old, install sass theme updates, replace sass/custom with sass.old/custom"
task :update_style, :theme do |t, args|
  theme = args.theme || 'classic'
  if File.directory?("sass.old")
    puts "removed existing sass.old directory"
    rm_r "sass.old", :secure=>true
  end
  mv "sass", "sass.old"
  puts "## Moved styles into sass.old/"
  cp_r "#{themes_dir}/"+theme+"/sass/", "sass"
  cp_r "sass.old/custom/.", "sass/custom"
  puts "## Updated Sass ##"
end

desc "Move source to source.old, install source theme updates, replace source/_includes/navigation.html with source.old's navigation"
task :update_source, :theme do |t, args|
  theme = args.theme || 'classic'
  if File.directory?("#{source_dir}.old")
    puts "## Removed existing #{source_dir}.old directory"
    rm_r "#{source_dir}.old", :secure=>true
  end
  cp_r "#{source_dir}/.", "#{source_dir}.old"
  puts "## Copied #{source_dir} into #{source_dir}.old/"
  cp_r "#{themes_dir}/"+theme+"/source/.", source_dir, :remove_destination=>true
  cp_r "#{source_dir}.old/_includes/custom/.", "#{source_dir}/_includes/custom/", :remove_destination=>true
  mv "#{source_dir}/index.html", "#{blog_index_dir}", :force=>true if blog_index_dir != source_dir
  cp "#{source_dir}.old/index.html", source_dir if blog_index_dir != source_dir
  puts "## Updated #{source_dir} ##"
end

##############
# Deploying  #
##############

desc "Default deploy task"
task :deploy do
  Rake::Task[:copydot].invoke(source_dir, public_dir)
  Rake::Task["#{deploy_default}"].execute
end

desc "Generate website and deploy"
task :gen_deploy => [:integrate, :generate, :deploy] do
end

desc "copy dot files for deployment"
task :copydot, :source, :dest do |t, args|
  exclusions = [".", "..", ".DS_Store"]
  Dir["#{args.source}/**/.*"].each do |file|
    if !File.directory?(file) && !exclusions.include?(File.basename(file))
      cp(file, file.gsub(/#{args.source}/, "#{args.dest}"));
    end
  end
end

desc "Deploy website via rsync"
task :rsync do
  puts "## Deploying website via Rsync"
  ok_failed system("rsync -avze 'ssh -p #{ssh_port}' --delete #{public_dir}/ #{ssh_user}:#{document_root}")
end

desc "deploy public directory to github pages"
multitask :push do
  puts "## Deploying branch to Github Pages "
  (Dir["#{deploy_dir}/*"]).each { |f| rm_rf(f) }
  Rake::Task[:copydot].invoke(public_dir, deploy_dir)
  puts "\n## copying #{public_dir} to #{deploy_dir}"
  system "cp -R #{public_dir}/* #{deploy_dir}"
  cd "#{deploy_dir}" do
    system "git add ."
    system "git add -u"
    puts "\n## Commiting: Site updated at #{Time.now.utc}"
    message = "Site updated at #{Time.now.utc}"
    system "git commit -m \"#{message}\""
    puts "\n## Pushing generated #{deploy_dir} website"
    system "git push origin #{deploy_branch} --force"
    puts "\n## Github Pages deploy complete"
  end
end

desc "Update configurations to support publishing to root or sub directory"
task :set_root_dir, :dir do |t, args|
  puts ">>> !! Please provide a directory, eg. rake config_dir[publishing/subdirectory]" unless args.dir
  if args.dir
    if args.dir == "/"
      dir = ""
    else
      dir = "/" + args.dir.sub(/(\/*)(.+)/, "\\2").sub(/\/$/, '');
    end
    rakefile = IO.read(__FILE__)
    rakefile.sub!(/public_dir(\s*)=(\s*)(["'])[\w\-\/]*["']/, "public_dir\\1=\\2\\3public#{dir}\\3")
    File.open(__FILE__, 'w') do |f|
      f.write rakefile
    end
    compass_config = IO.read('config.rb')
    compass_config.sub!(/http_path(\s*)=(\s*)(["'])[\w\-\/]*["']/, "http_path\\1=\\2\\3#{dir}/\\3")
    compass_config.sub!(/http_images_path(\s*)=(\s*)(["'])[\w\-\/]*["']/, "http_images_path\\1=\\2\\3#{dir}/images\\3")
    compass_config.sub!(/http_fonts_path(\s*)=(\s*)(["'])[\w\-\/]*["']/, "http_fonts_path\\1=\\2\\3#{dir}/fonts\\3")
    compass_config.sub!(/css_dir(\s*)=(\s*)(["'])[\w\-\/]*["']/, "css_dir\\1=\\2\\3public#{dir}/stylesheets\\3")
    File.open('config.rb', 'w') do |f|
      f.write compass_config
    end
    jekyll_config = IO.read('_config.yml')
    jekyll_config.sub!(/^destination:.+$/, "destination: public#{dir}")
    jekyll_config.sub!(/^subscribe_rss:\s*\/.+$/, "subscribe_rss: #{dir}/atom.xml")
    jekyll_config.sub!(/^root:.*$/, "root: /#{dir.sub(/^\//, '')}")
    File.open('_config.yml', 'w') do |f|
      f.write jekyll_config
    end
    rm_rf public_dir
    mkdir_p "#{public_dir}#{dir}"
    puts "## Site's root directory is now '/#{dir.sub(/^\//, '')}' ##"
  end
end

desc "Set up _deploy folder and deploy branch for Github Pages deployment"
task :setup_github_pages do
  repo_url = get_stdin("Enter the read/write url for your repository: ")
  user = repo_url.match(/:([^\/]+)/)[1]
  branch = (repo_url.match(/\/\w+.github.com/).nil?) ? 'gh-pages' : 'master'
  project = (branch == 'gh-pages') ? repo_url.match(/\/([^\.]+)/)[1] : ''
  unless `git remote -v`.match(/origin.+?octopress.git/).nil?
    # If octopress is still the origin remote (from cloning) rename it to octopress
    system "git remote rename origin octopress"
    if branch == 'master'
      # If this is a user/organization pages repository, add the correct origin remote
      # and checkout the source branch for committing changes to the blog source.
      system "git remote add origin #{repo_url}"
      puts "Added remote #{repo_url} as origin"
      system "git config branch.master.remote origin"
      puts "Set origin as default remote"
      system "git branch -m master source"
      puts "Master branch renamed to 'source' for committing your blog source files"
    else
      unless !public_dir.match("#{project}").nil?
        system "rake set_root_dir[#{project}]"
      end
    end
  end
  url = "http://#{user}.github.com"
  url += "/#{project}" unless project == ''
  jekyll_config = IO.read('_config.yml')
  jekyll_config.sub!(/^url:.*$/, "url: #{url}")
  File.open('_config.yml', 'w') do |f|
    f.write jekyll_config
  end
  rm_rf deploy_dir
  mkdir deploy_dir
  cd "#{deploy_dir}" do
    system "git init"
    system "echo 'My Octopress Page is coming soon &hellip;' > index.html"
    system "git add ."
    system "git commit -m \"Octopress init\""
    system "git branch -m gh-pages" unless branch == 'master'
    system "git remote add origin #{repo_url}"
    rakefile = IO.read(__FILE__)
    rakefile.sub!(/deploy_branch(\s*)=(\s*)(["'])[\w-]*["']/, "deploy_branch\\1=\\2\\3#{branch}\\3")
    rakefile.sub!(/deploy_default(\s*)=(\s*)(["'])[\w-]*["']/, "deploy_default\\1=\\2\\3push\\3")
    File.open(__FILE__, 'w') do |f|
      f.write rakefile
    end
  end
  puts "\n---\n## Now you can deploy to #{url} with `rake deploy` ##"
end

def ok_failed(condition)
  if (condition)
    puts "OK"
  else
    puts "FAILED"
  end
end

def get_stdin(message)
  print message
  STDIN.gets.chomp
end

def ask(message, valid_options)
  if valid_options
    answer = get_stdin("#{message} #{valid_options.to_s.gsub(/"/, '').gsub(/, /,'/')} ") while !valid_options.include?(answer)
  else
    answer = get_stdin(message)
  end
  answer
end

desc "list tasks"
task :list do
  puts "Tasks: #{(Rake::Task.tasks - [Rake::Task[:list]]).join(', ')}"
  puts "(type rake -T for more detail)\n\n"
end<|MERGE_RESOLUTION|>--- conflicted
+++ resolved
@@ -4,14 +4,8 @@
 
 ## -- Rsync Deploy config -- ##
 # Be sure your public key is listed in your server's ~/.ssh/authorized_keys file
-<<<<<<< HEAD
 ssh_user       = "mathisweb@octopress.org"
 document_root  = "~/octopress.org/"
-=======
-ssh_user       = "user@domain.com"
-ssh_port       = "22"
-document_root  = "~/website.com/"
->>>>>>> ab62bb93
 deploy_default = "rsync"
 
 # This will be configured for you when you run config_deploy
