require "rubygems"
require "bundler/setup"
require "stringex"

## -- Rsync Deploy config -- ##
# Be sure your public key is listed in your server's ~/.ssh/authorized_keys file
ssh_user       = "imathis@octopress.org"
document_root  = "~/octopress.org/"
ssh_port       = "22"
<<<<<<< HEAD

=======
document_root  = "~/website.com/"
rsync_delete   = true
>>>>>>> f99234b1
deploy_default = "rsync"

# This will be configured for you when you run config_deploy
deploy_branch  = "gh-pages"

## -- Misc Configs -- ##

public_dir      = "public"    # compiled site directory
source_dir      = "source"    # source file directory
blog_index_dir  = 'source'    # directory for your blog's index page (if you put your index in source/blog/index.html, set this to 'source/blog')
deploy_dir      = "_deploy"   # deploy directory (for Github pages deployment)
stash_dir       = "_stash"    # directory to stash posts for speedy generation
posts_dir       = "_posts"    # directory for blog files
themes_dir      = ".themes"   # directory for blog files
new_post_ext    = "markdown"  # default new post file extension when using the new_post task
new_page_ext    = "markdown"  # default new page file extension when using the new_page task
server_port     = "4000"      # port for preview server eg. localhost:4000


desc "Initial setup for Octopress: copies the default theme into the path of Jekyll's generator. Rake install defaults to rake install[classic] to install a different theme run rake install[some_theme_name]"
task :install, :theme do |t, args|
  if File.directory?(source_dir) || File.directory?("sass")
    abort("rake aborted!") if ask("A theme is already installed, proceeding will overwrite existing files. Are you sure?", ['y', 'n']) == 'n'
  end
  # copy theme into working Jekyll directories
  theme = args.theme || 'classic'
  puts "## Copying "+theme+" theme into ./#{source_dir} and ./sass"
  mkdir_p source_dir
  cp_r "#{themes_dir}/#{theme}/source/.", source_dir
  mkdir_p "sass"
  cp_r "#{themes_dir}/#{theme}/sass/.", "sass"
  mkdir_p "#{source_dir}/#{posts_dir}"
  mkdir_p public_dir
end

#######################
# Working with Jekyll #
#######################

desc "Generate jekyll site"
task :generate do
  raise "### You haven't set anything up yet. First run `rake install` to set up an Octopress theme." unless File.directory?(source_dir)
  puts "## Generating Site with Jekyll"
  system "compass compile --css-dir #{source_dir}/stylesheets"
  system "jekyll"
end

desc "Watch the site and regenerate when it changes"
task :watch do
  raise "### You haven't set anything up yet. First run `rake install` to set up an Octopress theme." unless File.directory?(source_dir)
  puts "Starting to watch source with Jekyll and Compass."
  system "compass compile --css-dir #{source_dir}/stylesheets" unless File.exist?("#{source_dir}/stylesheets/screen.css")
  jekyllPid = Process.spawn({"OCTOPRESS_ENV"=>"preview"}, "jekyll --auto")
  compassPid = Process.spawn("compass watch")

  trap("INT") {
    [jekyllPid, compassPid].each { |pid| Process.kill(9, pid) rescue Errno::ESRCH }
    exit 0
  }

  [jekyllPid, compassPid].each { |pid| Process.wait(pid) }
end

desc "preview the site in a web browser"
task :preview do
  raise "### You haven't set anything up yet. First run `rake install` to set up an Octopress theme." unless File.directory?(source_dir)
  puts "Starting to watch source with Jekyll and Compass. Starting Rack on port #{server_port}"
  system "compass compile --css-dir #{source_dir}/stylesheets" unless File.exist?("#{source_dir}/stylesheets/screen.css")
  jekyllPid = Process.spawn({"OCTOPRESS_ENV"=>"preview"}, "jekyll --auto")
  compassPid = Process.spawn("compass watch")
  rackupPid = Process.spawn("rackup --port #{server_port}")

  trap("INT") {
    [jekyllPid, compassPid, rackupPid].each { |pid| Process.kill(9, pid) rescue Errno::ESRCH }
    exit 0
  }

  [jekyllPid, compassPid, rackupPid].each { |pid| Process.wait(pid) }
end

# usage rake new_post[my-new-post] or rake new_post['my new post'] or rake new_post (defaults to "new-post")
desc "Begin a new post in #{source_dir}/#{posts_dir}"
task :new_post, :title do |t, args|
  raise "### You haven't set anything up yet. First run `rake install` to set up an Octopress theme." unless File.directory?(source_dir)
  mkdir_p "#{source_dir}/#{posts_dir}"
  args.with_defaults(:title => 'new-post')
  title = args.title
  filename = "#{source_dir}/#{posts_dir}/#{Time.now.strftime('%Y-%m-%d')}-#{title.to_url}.#{new_post_ext}"
  if File.exist?(filename)
    abort("rake aborted!") if ask("#{filename} already exists. Do you want to overwrite?", ['y', 'n']) == 'n'
  end
  puts "Creating new post: #{filename}"
  open(filename, 'w') do |post|
    post.puts "---"
    post.puts "layout: post"
    post.puts "title: \"#{title.gsub(/&/,'&amp;')}\""
    post.puts "date: #{Time.now.strftime('%Y-%m-%d %H:%M')}"
    post.puts "comments: true"
    post.puts "categories: "
    post.puts "---"
  end
end

# usage rake new_page[my-new-page] or rake new_page[my-new-page.html] or rake new_page (defaults to "new-page.markdown")
desc "Create a new page in #{source_dir}/(filename)/index.#{new_page_ext}"
task :new_page, :filename do |t, args|
  raise "### You haven't set anything up yet. First run `rake install` to set up an Octopress theme." unless File.directory?(source_dir)
  args.with_defaults(:filename => 'new-page')
  page_dir = [source_dir]
  if args.filename.downcase =~ /(^.+\/)?(.+)/
    filename, dot, extension = $2.rpartition('.').reject(&:empty?)         # Get filename and extension
    title = filename
    page_dir.concat($1.downcase.sub(/^\//, '').split('/')) unless $1.nil?  # Add path to page_dir Array
    if extension.nil?
      page_dir << filename
      filename = "index"
    end
    extension ||= new_page_ext
    page_dir = page_dir.map! { |d| d = d.to_url }.join('/')                # Sanitize path
    filename = filename.downcase.to_url

    mkdir_p page_dir
    file = "#{page_dir}/#{filename}.#{extension}"
    if File.exist?(file)
      abort("rake aborted!") if ask("#{file} already exists. Do you want to overwrite?", ['y', 'n']) == 'n'
    end
    puts "Creating new page: #{file}"
    open(file, 'w') do |page|
      page.puts "---"
      page.puts "layout: page"
      page.puts "title: \"#{title}\""
      page.puts "date: #{Time.now.strftime('%Y-%m-%d %H:%M')}"
      page.puts "comments: true"
      page.puts "sharing: true"
      page.puts "footer: true"
      page.puts "---"
    end
  else
    puts "Syntax error: #{args.filename} contains unsupported characters"
  end
end

# usage rake isolate[my-post]
desc "Move all other posts than the one currently being worked on to a temporary stash location (stash) so regenerating the site happens much quicker."
task :isolate, :filename do |t, args|
  stash_dir = "#{source_dir}/#{stash_dir}"
  FileUtils.mkdir(stash_dir) unless File.exist?(stash_dir)
  Dir.glob("#{source_dir}/#{posts_dir}/*.*") do |post|
    FileUtils.mv post, stash_dir unless post.include?(args.filename)
  end
end

desc "Move all stashed posts back into the posts directory, ready for site generation."
task :integrate do
  FileUtils.mv Dir.glob("#{source_dir}/#{stash_dir}/*.*"), "#{source_dir}/#{posts_dir}/"
end

desc "Clean out caches: .pygments-cache, .gist-cache, .sass-cache"
task :clean do
  rm_rf [".pygments-cache/**", ".gist-cache/**", ".sass-cache/**", "source/stylesheets/screen.css"]
end

desc "Move sass to sass.old, install sass theme updates, replace sass/custom with sass.old/custom"
task :update_style, :theme do |t, args|
  theme = args.theme || 'classic'
  if File.directory?("sass.old")
    puts "removed existing sass.old directory"
    rm_r "sass.old", :secure=>true
  end
  mv "sass", "sass.old"
  puts "## Moved styles into sass.old/"
  cp_r "#{themes_dir}/"+theme+"/sass/", "sass"
  cp_r "sass.old/custom/.", "sass/custom"
  puts "## Updated Sass ##"
end

desc "Move source to source.old, install source theme updates, replace source/_includes/navigation.html with source.old's navigation"
task :update_source, :theme do |t, args|
  theme = args.theme || 'classic'
  if File.directory?("#{source_dir}.old")
    puts "## Removed existing #{source_dir}.old directory"
    rm_r "#{source_dir}.old", :secure=>true
  end
  mkdir "#{source_dir}.old"
  cp_r "#{source_dir}/.", "#{source_dir}.old"
  puts "## Copied #{source_dir} into #{source_dir}.old/"
  cp_r "#{themes_dir}/"+theme+"/source/.", source_dir, :remove_destination=>true
  cp_r "#{source_dir}.old/_includes/custom/.", "#{source_dir}/_includes/custom/", :remove_destination=>true
  cp "#{source_dir}.old/favicon.png", source_dir
  mv "#{source_dir}/index.html", "#{blog_index_dir}", :force=>true if blog_index_dir != source_dir
  cp "#{source_dir}.old/index.html", source_dir if blog_index_dir != source_dir && File.exists?("#{source_dir}.old/index.html")
  puts "## Updated #{source_dir} ##"
end

##############
# Deploying  #
##############

desc "Default deploy task"
task :deploy do
  # Check if preview posts exist, which should not be published
  if File.exists?(".preview-mode")
    puts "## Found posts in preview mode, regenerating files ..."
    File.delete(".preview-mode")
    Rake::Task[:generate].execute
  end

  Rake::Task[:copydot].invoke(source_dir, public_dir)
  Rake::Task["#{deploy_default}"].execute
end

desc "Generate website and deploy"
task :gen_deploy => [:integrate, :generate, :deploy] do
end

desc "copy dot files for deployment"
task :copydot, :source, :dest do |t, args|
  FileList["#{args.source}/**/.*"].exclude("**/.", "**/..", "**/.DS_Store", "**/._*").each do |file|
    cp_r file, file.gsub(/#{args.source}/, "#{args.dest}") unless File.directory?(file)
  end
end

desc "Deploy website via rsync"
task :rsync do
  exclude = ""
  if File.exists?('./rsync-exclude')
    exclude = "--exclude-from '#{File.expand_path('./rsync-exclude')}'"
  end
  puts "## Deploying website via Rsync"
  ok_failed system("rsync -avze 'ssh -p #{ssh_port}' #{exclude} #{"--delete" unless rsync_delete == false} #{public_dir}/ #{ssh_user}:#{document_root}")
end

desc "deploy public directory to github pages"
multitask :push do
  puts "## Deploying branch to Github Pages "
  (Dir["#{deploy_dir}/*"]).each { |f| rm_rf(f) }
  Rake::Task[:copydot].invoke(public_dir, deploy_dir)
  puts "\n## copying #{public_dir} to #{deploy_dir}"
  cp_r "#{public_dir}/.", deploy_dir
  cd "#{deploy_dir}" do
    system "git add ."
    system "git add -u"
    puts "\n## Commiting: Site updated at #{Time.now.utc}"
    message = "Site updated at #{Time.now.utc}"
    system "git commit -m \"#{message}\""
    puts "\n## Pushing generated #{deploy_dir} website"
    system "git push origin #{deploy_branch} --force"
    puts "\n## Github Pages deploy complete"
  end
end

desc "Update configurations to support publishing to root or sub directory"
task :set_root_dir, :dir do |t, args|
  puts ">>> !! Please provide a directory, eg. rake config_dir[publishing/subdirectory]" unless args.dir
  if args.dir
    if args.dir == "/"
      dir = ""
    else
      dir = "/" + args.dir.sub(/(\/*)(.+)/, "\\2").sub(/\/$/, '');
    end
    rakefile = IO.read(__FILE__)
    rakefile.sub!(/public_dir(\s*)=(\s*)(["'])[\w\-\/]*["']/, "public_dir\\1=\\2\\3public#{dir}\\3")
    File.open(__FILE__, 'w') do |f|
      f.write rakefile
    end
    compass_config = IO.read('config.rb')
    compass_config.sub!(/http_path(\s*)=(\s*)(["'])[\w\-\/]*["']/, "http_path\\1=\\2\\3#{dir}/\\3")
    compass_config.sub!(/http_images_path(\s*)=(\s*)(["'])[\w\-\/]*["']/, "http_images_path\\1=\\2\\3#{dir}/images\\3")
    compass_config.sub!(/http_fonts_path(\s*)=(\s*)(["'])[\w\-\/]*["']/, "http_fonts_path\\1=\\2\\3#{dir}/fonts\\3")
    compass_config.sub!(/css_dir(\s*)=(\s*)(["'])[\w\-\/]*["']/, "css_dir\\1=\\2\\3public#{dir}/stylesheets\\3")
    File.open('config.rb', 'w') do |f|
      f.write compass_config
    end
    jekyll_config = IO.read('_config.yml')
    jekyll_config.sub!(/^destination:.+$/, "destination: public#{dir}")
    jekyll_config.sub!(/^subscribe_rss:\s*\/.+$/, "subscribe_rss: #{dir}/atom.xml")
    jekyll_config.sub!(/^root:.*$/, "root: /#{dir.sub(/^\//, '')}")
    File.open('_config.yml', 'w') do |f|
      f.write jekyll_config
    end
    rm_rf public_dir
    mkdir_p "#{public_dir}#{dir}"
    puts "## Site's root directory is now '/#{dir.sub(/^\//, '')}' ##"
  end
end

desc "Set up _deploy folder and deploy branch for Github Pages deployment"
task :setup_github_pages, :repo do |t, args|
  if args.repo
    repo_url = args.repo
  else
    repo_url = get_stdin("Enter the read/write url for your repository: ")
  end
  user = repo_url.match(/:([^\/]+)/)[1]
  branch = (repo_url.match(/\/[\w-]+.github.com/).nil?) ? 'gh-pages' : 'master'
  project = (branch == 'gh-pages') ? repo_url.match(/\/([^\.]+)/)[1] : ''
  unless `git remote -v`.match(/origin.+?octopress.git/).nil?
    # If octopress is still the origin remote (from cloning) rename it to octopress
    system "git remote rename origin octopress"
    if branch == 'master'
      # If this is a user/organization pages repository, add the correct origin remote
      # and checkout the source branch for committing changes to the blog source.
      system "git remote add origin #{repo_url}"
      puts "Added remote #{repo_url} as origin"
      system "git config branch.master.remote origin"
      puts "Set origin as default remote"
      system "git branch -m master source"
      puts "Master branch renamed to 'source' for committing your blog source files"
    else
      unless !public_dir.match("#{project}").nil?
        system "rake set_root_dir[#{project}]"
      end
    end
  end
  url = "http://#{user}.github.com"
  url += "/#{project}" unless project == ''
  jekyll_config = IO.read('_config.yml')
  jekyll_config.sub!(/^url:.*$/, "url: #{url}")
  File.open('_config.yml', 'w') do |f|
    f.write jekyll_config
  end
  rm_rf deploy_dir
  mkdir deploy_dir
  cd "#{deploy_dir}" do
    system "git init"
    system "echo 'My Octopress Page is coming soon &hellip;' > index.html"
    system "git add ."
    system "git commit -m \"Octopress init\""
    system "git branch -m gh-pages" unless branch == 'master'
    system "git remote add origin #{repo_url}"
    rakefile = IO.read(__FILE__)
    rakefile.sub!(/deploy_branch(\s*)=(\s*)(["'])[\w-]*["']/, "deploy_branch\\1=\\2\\3#{branch}\\3")
    rakefile.sub!(/deploy_default(\s*)=(\s*)(["'])[\w-]*["']/, "deploy_default\\1=\\2\\3push\\3")
    File.open(__FILE__, 'w') do |f|
      f.write rakefile
    end
  end
  puts "\n---\n## Now you can deploy to #{url} with `rake deploy` ##"
end

def ok_failed(condition)
  if (condition)
    puts "OK"
  else
    puts "FAILED"
  end
end

def get_stdin(message)
  print message
  STDIN.gets.chomp
end

def ask(message, valid_options)
  if valid_options
    answer = get_stdin("#{message} #{valid_options.to_s.gsub(/"/, '').gsub(/, /,'/')} ") while !valid_options.include?(answer)
  else
    answer = get_stdin(message)
  end
  answer
end

desc "list tasks"
task :list do
  puts "Tasks: #{(Rake::Task.tasks - [Rake::Task[:list]]).join(', ')}"
  puts "(type rake -T for more detail)\n\n"
end<|MERGE_RESOLUTION|>--- conflicted
+++ resolved
@@ -7,16 +7,11 @@
 ssh_user       = "imathis@octopress.org"
 document_root  = "~/octopress.org/"
 ssh_port       = "22"
-<<<<<<< HEAD
-
-=======
-document_root  = "~/website.com/"
 rsync_delete   = true
->>>>>>> f99234b1
-deploy_default = "rsync"
+deploy_default = "push"
 
 # This will be configured for you when you run config_deploy
-deploy_branch  = "gh-pages"
+deploy_branch  = "master"
 
 ## -- Misc Configs -- ##
 
